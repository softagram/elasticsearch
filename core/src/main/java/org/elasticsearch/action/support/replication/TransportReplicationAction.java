/*
 * Licensed to Elasticsearch under one or more contributor
 * license agreements. See the NOTICE file distributed with
 * this work for additional information regarding copyright
 * ownership. Elasticsearch licenses this file to you under
 * the Apache License, Version 2.0 (the "License"); you may
 * not use this file except in compliance with the License.
 * You may obtain a copy of the License at
 *
 *    http://www.apache.org/licenses/LICENSE-2.0
 *
 * Unless required by applicable law or agreed to in writing,
 * software distributed under the License is distributed on an
 * "AS IS" BASIS, WITHOUT WARRANTIES OR CONDITIONS OF ANY
 * KIND, either express or implied.  See the License for the
 * specific language governing permissions and limitations
 * under the License.
 */

package org.elasticsearch.action.support.replication;

import org.apache.logging.log4j.message.ParameterizedMessage;
import org.elasticsearch.ElasticsearchException;
import org.elasticsearch.action.ActionListener;
import org.elasticsearch.action.ActionListenerResponseHandler;
import org.elasticsearch.action.ActionResponse;
import org.elasticsearch.action.UnavailableShardsException;
import org.elasticsearch.action.admin.indices.flush.ShardFlushRequest;
import org.elasticsearch.action.support.ActionFilters;
import org.elasticsearch.action.support.ActiveShardCount;
import org.elasticsearch.action.support.TransportAction;
import org.elasticsearch.action.support.TransportActions;
import org.elasticsearch.client.transport.NoNodeAvailableException;
import org.elasticsearch.cluster.ClusterState;
import org.elasticsearch.cluster.ClusterStateObserver;
import org.elasticsearch.cluster.action.shard.ShardStateAction;
import org.elasticsearch.cluster.block.ClusterBlockException;
import org.elasticsearch.cluster.block.ClusterBlockLevel;
import org.elasticsearch.cluster.metadata.IndexMetaData;
import org.elasticsearch.cluster.metadata.IndexNameExpressionResolver;
import org.elasticsearch.cluster.metadata.MetaData;
import org.elasticsearch.cluster.node.DiscoveryNode;
import org.elasticsearch.cluster.routing.AllocationId;
import org.elasticsearch.cluster.routing.IndexShardRoutingTable;
import org.elasticsearch.cluster.routing.ShardRouting;
import org.elasticsearch.cluster.service.ClusterService;
import org.elasticsearch.common.io.stream.StreamInput;
import org.elasticsearch.common.io.stream.StreamOutput;
import org.elasticsearch.common.lease.Releasable;
import org.elasticsearch.common.lease.Releasables;
import org.elasticsearch.common.settings.Settings;
import org.elasticsearch.common.unit.TimeValue;
import org.elasticsearch.common.util.concurrent.AbstractRunnable;
import org.elasticsearch.common.util.concurrent.ThreadContext;
import org.elasticsearch.index.IndexNotFoundException;
import org.elasticsearch.index.IndexService;
import org.elasticsearch.index.shard.IndexShard;
import org.elasticsearch.index.shard.IndexShardState;
import org.elasticsearch.index.shard.ShardId;
import org.elasticsearch.index.shard.ShardNotFoundException;
import org.elasticsearch.indices.IndicesService;
import org.elasticsearch.node.NodeClosedException;
import org.elasticsearch.tasks.Task;
import org.elasticsearch.tasks.TaskId;
import org.elasticsearch.threadpool.ThreadPool;
import org.elasticsearch.transport.ConnectTransportException;
import org.elasticsearch.transport.TransportChannel;
import org.elasticsearch.transport.TransportChannelResponseHandler;
import org.elasticsearch.transport.TransportException;
import org.elasticsearch.transport.TransportRequest;
import org.elasticsearch.transport.TransportRequestHandler;
import org.elasticsearch.transport.TransportRequestOptions;
import org.elasticsearch.transport.TransportResponse;
import org.elasticsearch.transport.TransportResponse.Empty;
import org.elasticsearch.transport.TransportResponseHandler;
import org.elasticsearch.transport.TransportService;

import java.io.IOException;
import java.util.Objects;
import java.util.concurrent.atomic.AtomicBoolean;
import java.util.function.Consumer;
import java.util.function.Supplier;

/**
 * Base class for requests that should be executed on a primary copy followed by replica copies.
 * Subclasses can resolve the target shard and provide implementation for primary and replica operations.
 *
 * The action samples cluster state on the receiving node to reroute to node with primary copy and on the
 * primary node to validate request before primary operation followed by sampling state again for resolving
 * nodes with replica copies to perform replication.
 */
public abstract class TransportReplicationAction<
            Request extends ReplicationRequest<Request>,
            ReplicaRequest extends ReplicationRequest<ReplicaRequest>,
            Response extends ReplicationResponse
        > extends TransportAction<Request, Response> {

    private final TransportService transportService;
    protected final ClusterService clusterService;
    private final IndicesService indicesService;
    private final ShardStateAction shardStateAction;
    private final TransportRequestOptions transportOptions;
    private final String executor;

    // package private for testing
    private final String transportReplicaAction;
    private final String transportPrimaryAction;
    private final ReplicasProxy replicasProxy;

    protected TransportReplicationAction(Settings settings, String actionName, TransportService transportService,
                                         ClusterService clusterService, IndicesService indicesService,
                                         ThreadPool threadPool, ShardStateAction shardStateAction,
                                         ActionFilters actionFilters,
                                         IndexNameExpressionResolver indexNameExpressionResolver, Supplier<Request> request,
                                         Supplier<ReplicaRequest> replicaRequest, String executor) {
        super(settings, actionName, threadPool, actionFilters, indexNameExpressionResolver, transportService.getTaskManager());
        this.transportService = transportService;
        this.clusterService = clusterService;
        this.indicesService = indicesService;
        this.shardStateAction = shardStateAction;
        this.executor = executor;

        this.transportPrimaryAction = actionName + "[p]";
        this.transportReplicaAction = actionName + "[r]";
        transportService.registerRequestHandler(actionName, request, ThreadPool.Names.SAME, new OperationTransportHandler());
        transportService.registerRequestHandler(transportPrimaryAction, () -> new ConcreteShardRequest<>(request), executor,
            new PrimaryOperationTransportHandler());
        // we must never reject on because of thread pool capacity on replicas
        transportService.registerRequestHandler(transportReplicaAction,
            () -> new ConcreteShardRequest<>(replicaRequest),
            executor, true, true,
            new ReplicaOperationTransportHandler());

        this.transportOptions = transportOptions();

        this.replicasProxy = new ReplicasProxy();
    }

    @Override
    protected final void doExecute(Request request, ActionListener<Response> listener) {
        throw new UnsupportedOperationException("the task parameter is required for this operation");
    }

    @Override
    protected void doExecute(Task task, Request request, ActionListener<Response> listener) {
        new ReroutePhase((ReplicationTask) task, request, listener).run();
    }

    protected abstract Response newResponseInstance();

    /**
     * Resolves derived values in the request. For example, the target shard id of the incoming request,
     * if not set at request construction
     * Additional processing or validation of the request should be done here.
     *
     * @param metaData      cluster state metadata
     * @param indexMetaData index metadata of the concrete index this request is going to operate on
     * @param request       the request to resolve
     */
    protected void resolveRequest(MetaData metaData, IndexMetaData indexMetaData, Request request) {
        if (request.waitForActiveShards() == ActiveShardCount.DEFAULT) {
            // if the wait for active shard count has not been set in the request,
            // resolve it from the index settings
            request.waitForActiveShards(indexMetaData.getWaitForActiveShards());
        }
    }

    /**
     * Primary operation on node with primary copy.
     *
     * @param shardRequest the request to the primary shard
     * @param primary      the primary shard to perform the operation on
     */
    protected abstract PrimaryResult shardOperationOnPrimary(Request shardRequest, IndexShard primary) throws Exception;

    /**
     * Synchronous replica operation on nodes with replica copies. This is done under the lock form
<<<<<<< HEAD
     * {@link #acquireReplicaOperationLock(ShardId, long, String, ActionListener)}
=======
     * {@link IndexShard#acquireReplicaOperationLock(long, ActionListener, String)}
     *
     * @param shardRequest the request to the replica shard
     * @param replica      the replica shard to perform the operation on
>>>>>>> 179dd885
     */
    protected abstract ReplicaResult shardOperationOnReplica(ReplicaRequest shardRequest, IndexShard replica) throws Exception;

    /**
     * Cluster level block to check before request execution
     */
    protected ClusterBlockLevel globalBlockLevel() {
        return ClusterBlockLevel.WRITE;
    }

    /**
     * Index level block to check before request execution
     */
    protected ClusterBlockLevel indexBlockLevel() {
        return ClusterBlockLevel.WRITE;
    }

    /**
     * True if provided index should be resolved when resolving request
     */
    protected boolean resolveIndex() {
        return true;
    }

    protected TransportRequestOptions transportOptions() {
        return TransportRequestOptions.EMPTY;
    }

    protected boolean retryPrimaryException(final Throwable e) {
        return e.getClass() == ReplicationOperation.RetryOnPrimaryException.class
                || TransportActions.isShardNotAvailableException(e);
    }

    class OperationTransportHandler implements TransportRequestHandler<Request> {
        @Override
        public void messageReceived(final Request request, final TransportChannel channel, Task task) throws Exception {
            execute(task, request, new ActionListener<Response>() {
                @Override
                public void onResponse(Response result) {
                    try {
                        channel.sendResponse(result);
                    } catch (Exception e) {
                        onFailure(e);
                    }
                }

                @Override
                public void onFailure(Exception e) {
                    try {
                        channel.sendResponse(e);
                    } catch (Exception inner) {
                        inner.addSuppressed(e);
                        logger.warn(
                            (org.apache.logging.log4j.util.Supplier<?>)
                                () -> new ParameterizedMessage("Failed to send response for {}", actionName), inner);
                    }
                }
            });
        }

        @Override
        public void messageReceived(Request request, TransportChannel channel) throws Exception {
            throw new UnsupportedOperationException("the task parameter is required for this operation");
        }
    }

    class PrimaryOperationTransportHandler implements TransportRequestHandler<ConcreteShardRequest<Request>> {
        @Override
        public void messageReceived(final ConcreteShardRequest<Request> request, final TransportChannel channel) throws Exception {
            throw new UnsupportedOperationException("the task parameter is required for this operation");
        }

        @Override
        public void messageReceived(ConcreteShardRequest<Request> request, TransportChannel channel, Task task) {
            new AsyncPrimaryAction(request.request, request.targetAllocationID, channel, (ReplicationTask) task).run();
        }
    }

    class AsyncPrimaryAction extends AbstractRunnable implements ActionListener<PrimaryShardReference> {

        private final Request request;
        /** targetAllocationID of the shard this request is meant for */
        private final String targetAllocationID;
        private final TransportChannel channel;
        private final ReplicationTask replicationTask;

        AsyncPrimaryAction(Request request, String targetAllocationID, TransportChannel channel, ReplicationTask replicationTask) {
            this.request = request;
            this.targetAllocationID = targetAllocationID;
            this.channel = channel;
            this.replicationTask = replicationTask;
        }

        @Override
        protected void doRun() throws Exception {
            acquirePrimaryShardReference(request.shardId(), targetAllocationID, this);
        }

        @Override
        public void onResponse(PrimaryShardReference primaryShardReference) {
            try {
                if (primaryShardReference.isRelocated()) {
                    primaryShardReference.close(); // release shard operation lock as soon as possible
                    setPhase(replicationTask, "primary_delegation");
                    // delegate primary phase to relocation target
                    // it is safe to execute primary phase on relocation target as there are no more in-flight operations where primary
                    // phase is executed on local shard and all subsequent operations are executed on relocation target as primary phase.
                    final ShardRouting primary = primaryShardReference.routingEntry();
                    assert primary.relocating() : "indexShard is marked as relocated but routing isn't" + primary;
                    DiscoveryNode relocatingNode = clusterService.state().nodes().get(primary.relocatingNodeId());
                    transportService.sendRequest(relocatingNode, transportPrimaryAction,
                        new ConcreteShardRequest<>(request, primary.allocationId().getRelocationId()),
                        transportOptions,
                        new TransportChannelResponseHandler<Response>(logger, channel, "rerouting indexing to target primary " + primary,
                            TransportReplicationAction.this::newResponseInstance) {

                            @Override
                            public void handleResponse(Response response) {
                                setPhase(replicationTask, "finished");
                                super.handleResponse(response);
                            }

                            @Override
                            public void handleException(TransportException exp) {
                                setPhase(replicationTask, "finished");
                                super.handleException(exp);
                            }
                        });
                } else {
                    setPhase(replicationTask, "primary");
                    final IndexMetaData indexMetaData = clusterService.state().getMetaData().index(request.shardId().getIndex());
                    final boolean executeOnReplicas = (indexMetaData == null) || shouldExecuteReplication(indexMetaData.getSettings());
                    final ActionListener<Response> listener = createResponseListener(primaryShardReference);
                    createReplicatedOperation(request,
                            ActionListener.wrap(result -> result.respond(listener), listener::onFailure),
                            primaryShardReference, executeOnReplicas)
                            .execute();
                }
            } catch (Exception e) {
                Releasables.closeWhileHandlingException(primaryShardReference); // release shard operation lock before responding to caller
                onFailure(e);
            }
        }

        @Override
        public void onFailure(Exception e) {
            setPhase(replicationTask, "finished");
            try {
                channel.sendResponse(e);
            } catch (IOException inner) {
                inner.addSuppressed(e);
                logger.warn("failed to send response", inner);
            }
        }

        private ActionListener<Response> createResponseListener(final PrimaryShardReference primaryShardReference) {
            return new ActionListener<Response>() {
                @Override
                public void onResponse(Response response) {
                    primaryShardReference.close(); // release shard operation lock before responding to caller
                    setPhase(replicationTask, "finished");
                    try {
                        channel.sendResponse(response);
                    } catch (IOException e) {
                        onFailure(e);
                    }
                }

                @Override
                public void onFailure(Exception e) {
                    primaryShardReference.close(); // release shard operation lock before responding to caller
                    setPhase(replicationTask, "finished");
                    try {
                        channel.sendResponse(e);
                    } catch (IOException e1) {
                        logger.warn("failed to send response", e);
                    }
                }
            };
        }

        protected ReplicationOperation<Request, ReplicaRequest, PrimaryResult> createReplicatedOperation(
            Request request, ActionListener<PrimaryResult> listener,
            PrimaryShardReference primaryShardReference, boolean executeOnReplicas) {
            return new ReplicationOperation<>(request, primaryShardReference, listener,
                executeOnReplicas, replicasProxy, clusterService::state, logger, actionName
            );
        }

        @Override // used for trace logging when acquiring or releasing operation lock
        public String toString() {
            return "AsyncPrimaryAction" +
                    "[request=" + request + "]"
                    + "[targetAllocationId=" + targetAllocationID + "]"
                    + "[taskId=" + replicationTask.getId() + "]";
        }
    }

    protected class PrimaryResult implements ReplicationOperation.PrimaryResult<ReplicaRequest> {
        final ReplicaRequest replicaRequest;
        final Response finalResponseIfSuccessful;
        final Exception finalFailure;

        /**
         * Result of executing a primary operation
         * expects <code>finalResponseIfSuccessful</code> or <code>finalFailure</code> to be not-null
         */
        public PrimaryResult(ReplicaRequest replicaRequest, Response finalResponseIfSuccessful, Exception finalFailure) {
            assert finalFailure != null ^ finalResponseIfSuccessful != null
                    : "either a response or a failure has to be not null, " +
                    "found [" + finalFailure + "] failure and ["+ finalResponseIfSuccessful + "] response";
            this.replicaRequest = replicaRequest;
            this.finalResponseIfSuccessful = finalResponseIfSuccessful;
            this.finalFailure = finalFailure;
        }

        public PrimaryResult(ReplicaRequest replicaRequest, Response replicationResponse) {
            this(replicaRequest, replicationResponse, null);
        }

        @Override
        public ReplicaRequest replicaRequest() {
            return replicaRequest;
        }

        @Override
        public void setShardInfo(ReplicationResponse.ShardInfo shardInfo) {
            if (finalResponseIfSuccessful != null) {
                finalResponseIfSuccessful.setShardInfo(shardInfo);
            }
        }

        public void respond(ActionListener<Response> listener) {
            if (finalResponseIfSuccessful != null) {
                listener.onResponse(finalResponseIfSuccessful);
            } else {
                listener.onFailure(finalFailure);
            }
        }
    }

    protected class ReplicaResult {
        final Exception finalFailure;

        public ReplicaResult(Exception finalFailure) {
            this.finalFailure = finalFailure;
        }

        public ReplicaResult() {
            this(null);
        }

        public void respond(ActionListener<TransportResponse.Empty> listener) {
<<<<<<< HEAD
            listener.onResponse(Empty.INSTANCE);
=======
            if (finalFailure == null) {
                listener.onResponse(TransportResponse.Empty.INSTANCE);
            } else {
                listener.onFailure(finalFailure);
            }
>>>>>>> 179dd885
        }
    }

    class ReplicaOperationTransportHandler implements TransportRequestHandler<ConcreteShardRequest<ReplicaRequest>> {
        @Override
        public void messageReceived(final ConcreteShardRequest<ReplicaRequest> request, final TransportChannel channel)
            throws Exception {
            throw new UnsupportedOperationException("the task parameter is required for this operation");
        }

        @Override
        public void messageReceived(ConcreteShardRequest<ReplicaRequest> requestWithAID, TransportChannel channel, Task task)
            throws Exception {
            new AsyncReplicaAction(requestWithAID.request, requestWithAID.targetAllocationID, channel, (ReplicationTask) task).run();
        }
    }

    public static class RetryOnReplicaException extends ElasticsearchException {

        public RetryOnReplicaException(ShardId shardId, String msg) {
            super(msg);
            setShard(shardId);
        }

        public RetryOnReplicaException(StreamInput in) throws IOException {
            super(in);
        }
    }

    private final class AsyncReplicaAction extends AbstractRunnable implements ActionListener<ShardReference> {
        private final ReplicaRequest request;
        // allocation id of the replica this request is meant for
        private final String targetAllocationID;
        private final TransportChannel channel;
        private final IndexShard replica;
        /**
         * The task on the node with the replica shard.
         */
        private final ReplicationTask task;
        // important: we pass null as a timeout as failing a replica is
        // something we want to avoid at all costs
        private final ClusterStateObserver observer = new ClusterStateObserver(clusterService, null, logger, threadPool.getThreadContext());

        AsyncReplicaAction(ReplicaRequest request, String targetAllocationID, TransportChannel channel, ReplicationTask task) {
            this.request = request;
            this.channel = channel;
            this.task = task;
            this.targetAllocationID = targetAllocationID;
            final ShardId shardId = request.shardId();
            assert shardId != null : "request shardId must be set";
            this.replica = getIndexShard(shardId);
        }

        @Override
        public void onResponse(ShardReference replica) {
            try {
<<<<<<< HEAD
                ReplicaResult replicaResult = shardOperationOnReplica(request);
                replica.close(); // release shard operation lock before responding to caller
                final TransportReplicationAction.ReplicaResponse response =
                        new ReplicaResponse(replica.routingEntry().allocationId().getId(), replica.getLocalCheckpoint());
                replicaResult.respond(new ResponseListener(response));
=======
                ReplicaResult replicaResult = shardOperationOnReplica(request, replica);
                releasable.close(); // release shard operation lock before responding to caller
                replicaResult.respond(new ResponseListener());
>>>>>>> 179dd885
            } catch (Exception e) {
                Releasables.closeWhileHandlingException(replica); // release shard operation lock before responding to caller
                AsyncReplicaAction.this.onFailure(e);
            }
        }

        @Override
        public void onFailure(Exception e) {
            if (e instanceof RetryOnReplicaException) {
                logger.trace(
                    (org.apache.logging.log4j.util.Supplier<?>)
                        () -> new ParameterizedMessage(
                            "Retrying operation on replica, action [{}], request [{}]",
                            transportReplicaAction,
                            request),
                    e);
                request.onRetry();
                final ThreadContext.StoredContext context = threadPool.getThreadContext().newStoredContext();
                observer.waitForNextChange(new ClusterStateObserver.Listener() {
                    @Override
                    public void onNewClusterState(ClusterState state) {
                        context.close();
                        // Forking a thread on local node via transport service so that custom transport service have an
                        // opportunity to execute custom logic before the replica operation begins
                        String extraMessage = "action [" + transportReplicaAction + "], request[" + request + "]";
                        TransportChannelResponseHandler<TransportResponse.Empty> handler =
                            new TransportChannelResponseHandler<>(logger, channel, extraMessage, () -> TransportResponse.Empty.INSTANCE);
                        transportService.sendRequest(clusterService.localNode(), transportReplicaAction,
                            new ConcreteShardRequest<>(request, targetAllocationID),
                            handler);
                    }

                    @Override
                    public void onClusterServiceClose() {
                        responseWithFailure(new NodeClosedException(clusterService.localNode()));
                    }

                    @Override
                    public void onTimeout(TimeValue timeout) {
                        throw new AssertionError("Cannot happen: there is not timeout");
                    }
                });
            } else {
                responseWithFailure(e);
            }
        }

        protected void responseWithFailure(Exception e) {
            try {
                setPhase(task, "finished");
                channel.sendResponse(e);
            } catch (IOException responseException) {
                responseException.addSuppressed(e);
                logger.warn(
                    (org.apache.logging.log4j.util.Supplier<?>)
                        () -> new ParameterizedMessage(
                            "failed to send error message back to client for action [{}]",
                            transportReplicaAction),
                    responseException);
            }
        }

        @Override
        protected void doRun() throws Exception {
            setPhase(task, "replica");
            final String actualAllocationId = this.replica.routingEntry().allocationId().getId();
            if (actualAllocationId.equals(targetAllocationID) == false) {
                throw new ShardNotFoundException(this.replica.shardId(), "expected aID [{}] but found [{}]", targetAllocationID,
                    actualAllocationId);
            }
            replica.acquireReplicaOperationLock(request.primaryTerm, this, executor);
        }

        @Override // used for trace logging when acquiring or releasing operation lock
        public String toString() {
            return "AsyncReplicaAction"
                    + "[request=" + request + "]"
                    + "[targetAllocationId=" + targetAllocationID + "]"
                    + "[taskId=" + task.getId() + "]";
        }

        /**
         * Listens for the response on the replica and sends the response back to the primary.
         */
        private class ResponseListener implements ActionListener<TransportResponse.Empty> {
            private final ReplicaResponse replicaResponse;

            public ResponseListener(ReplicaResponse replicaResponse) {
                this.replicaResponse = replicaResponse;
            }

            @Override
            public void onResponse(Empty response) {
                if (logger.isTraceEnabled()) {
                    logger.trace("action [{}] completed on shard [{}] for request [{}]", transportReplicaAction, request.shardId(),
                            request);
                }
                setPhase(task, "finished");
                try {
                    channel.sendResponse(replicaResponse);
                } catch (Exception e) {
                    onFailure(e);
                }
            }

            @Override
            public void onFailure(Exception e) {
                responseWithFailure(e);
            }
        }
    }

    private IndexShard getIndexShard(ShardId shardId) {
        IndexService indexService = indicesService.indexServiceSafe(shardId.getIndex());
        return indexService.getShard(shardId.id());
    }

    /**
     * Responsible for routing and retrying failed operations on the primary.
     * The actual primary operation is done in {@link ReplicationOperation} on the
     * node with primary copy.
     *
     * Resolves index and shard id for the request before routing it to target node
     */
    final class ReroutePhase extends AbstractRunnable {
        private final ActionListener<Response> listener;
        private final Request request;
        private final ReplicationTask task;
        private final ClusterStateObserver observer;
        private final AtomicBoolean finished = new AtomicBoolean();

        ReroutePhase(ReplicationTask task, Request request, ActionListener<Response> listener) {
            this.request = request;
            if (task != null) {
                this.request.setParentTask(clusterService.localNode().getId(), task.getId());
            }
            this.listener = listener;
            this.task = task;
            this.observer = new ClusterStateObserver(clusterService, request.timeout(), logger, threadPool.getThreadContext());
        }

        @Override
        public void onFailure(Exception e) {
            finishWithUnexpectedFailure(e);
        }

        @Override
        protected void doRun() {
            setPhase(task, "routing");
            final ClusterState state = observer.observedState().getClusterState();
            if (handleBlockExceptions(state)) {
                return;
            }

            // request does not have a shardId yet, we need to pass the concrete index to resolve shardId
            final String concreteIndex = concreteIndex(state);
            final IndexMetaData indexMetaData = state.metaData().index(concreteIndex);
            if (indexMetaData == null) {
                retry(new IndexNotFoundException(concreteIndex));
                return;
            }

            // resolve all derived request fields, so we can route and apply it
            resolveRequest(state.metaData(), indexMetaData, request);
            assert request.shardId() != null : "request shardId must be set in resolveRequest";
            assert request.waitForActiveShards() != ActiveShardCount.DEFAULT : "request waitForActiveShards must be set in resolveRequest";

            final ShardRouting primary = primary(state);
            if (retryIfUnavailable(state, primary)) {
                return;
            }
            final DiscoveryNode node = state.nodes().get(primary.currentNodeId());
            taskManager.registerChildTask(task, node.getId());
            if (primary.currentNodeId().equals(state.nodes().getLocalNodeId())) {
                performLocalAction(state, primary, node);
            } else {
                performRemoteAction(state, primary, node);
            }
        }

        private void performLocalAction(ClusterState state, ShardRouting primary, DiscoveryNode node) {
            setPhase(task, "waiting_on_primary");
            if (logger.isTraceEnabled()) {
                logger.trace("send action [{}] on primary [{}] for request [{}] with cluster state version [{}] to [{}] ",
                    transportPrimaryAction, request.shardId(), request, state.version(), primary.currentNodeId());
            }
            performAction(node, transportPrimaryAction, true, new ConcreteShardRequest<>(request, primary.allocationId().getId()));
        }

        private void performRemoteAction(ClusterState state, ShardRouting primary, DiscoveryNode node) {
            if (state.version() < request.routedBasedOnClusterVersion()) {
                logger.trace("failed to find primary [{}] for request [{}] despite sender thinking it would be here. Local cluster state "
                        + "version [{}]] is older than on sending node (version [{}]), scheduling a retry...", request.shardId(), request,
                    state.version(), request.routedBasedOnClusterVersion());
                retryBecauseUnavailable(request.shardId(), "failed to find primary as current cluster state with version ["
                    + state.version() + "] is stale (expected at least [" + request.routedBasedOnClusterVersion() + "]");
                return;
            } else {
                // chasing the node with the active primary for a second hop requires that we are at least up-to-date with the current
                // cluster state version this prevents redirect loops between two nodes when a primary was relocated and the relocation
                // target is not aware that it is the active primary shard already.
                request.routedBasedOnClusterVersion(state.version());
            }
            if (logger.isTraceEnabled()) {
                logger.trace("send action [{}] on primary [{}] for request [{}] with cluster state version [{}] to [{}]", actionName,
                    request.shardId(), request, state.version(), primary.currentNodeId());
            }
            setPhase(task, "rerouted");
            performAction(node, actionName, false, request);
        }

        private boolean retryIfUnavailable(ClusterState state, ShardRouting primary) {
            if (primary == null || primary.active() == false) {
                logger.trace("primary shard [{}] is not yet active, scheduling a retry: action [{}], request [{}], "
                    + "cluster state version [{}]", request.shardId(), actionName, request, state.version());
                retryBecauseUnavailable(request.shardId(), "primary shard is not active");
                return true;
            }
            if (state.nodes().nodeExists(primary.currentNodeId()) == false) {
                logger.trace("primary shard [{}] is assigned to an unknown node [{}], scheduling a retry: action [{}], request [{}], "
                    + "cluster state version [{}]", request.shardId(), primary.currentNodeId(), actionName, request, state.version());
                retryBecauseUnavailable(request.shardId(), "primary shard isn't assigned to a known node.");
                return true;
            }
            return false;
        }

        private String concreteIndex(ClusterState state) {
            return resolveIndex() ? indexNameExpressionResolver.concreteSingleIndex(state, request).getName() : request.index();
        }

        private ShardRouting primary(ClusterState state) {
            IndexShardRoutingTable indexShard = state.getRoutingTable().shardRoutingTable(request.shardId());
            return indexShard.primaryShard();
        }

        private boolean handleBlockExceptions(ClusterState state) {
            ClusterBlockException blockException = state.blocks().globalBlockedException(globalBlockLevel());
            if (blockException != null) {
                handleBlockException(blockException);
                return true;
            }
            blockException = state.blocks().indexBlockedException(indexBlockLevel(), concreteIndex(state));
            if (blockException != null) {
                handleBlockException(blockException);
                return true;
            }
            return false;
        }

        private void handleBlockException(ClusterBlockException blockException) {
            if (blockException.retryable()) {
                logger.trace("cluster is blocked, scheduling a retry", blockException);
                retry(blockException);
            } else {
                finishAsFailed(blockException);
            }
        }

        private void performAction(final DiscoveryNode node, final String action, final boolean isPrimaryAction,
                                   final TransportRequest requestToPerform) {
            transportService.sendRequest(node, action, requestToPerform, transportOptions, new TransportResponseHandler<Response>() {

                @Override
                public Response newInstance() {
                    return newResponseInstance();
                }

                @Override
                public String executor() {
                    return ThreadPool.Names.SAME;
                }

                @Override
                public void handleResponse(Response response) {
                    finishOnSuccess(response);
                }

                @Override
                public void handleException(TransportException exp) {
                    try {
                        // if we got disconnected from the node, or the node / shard is not in the right state (being closed)
                        final Throwable cause = exp.unwrapCause();
                        if (cause instanceof ConnectTransportException || cause instanceof NodeClosedException ||
                            (isPrimaryAction && retryPrimaryException(cause))) {
                            logger.trace(
                                (org.apache.logging.log4j.util.Supplier<?>) () -> new ParameterizedMessage(
                                    "received an error from node [{}] for request [{}], scheduling a retry",
                                    node.getId(),
                                    requestToPerform),
                                exp);
                            retry(exp);
                        } else {
                            finishAsFailed(exp);
                        }
                    } catch (Exception e) {
                        e.addSuppressed(exp);
                        finishWithUnexpectedFailure(e);
                    }
                }
            });
        }

        void retry(Exception failure) {
            assert failure != null;
            if (observer.isTimedOut()) {
                // we running as a last attempt after a timeout has happened. don't retry
                finishAsFailed(failure);
                return;
            }
            setPhase(task, "waiting_for_retry");
            request.onRetry();
            final ThreadContext.StoredContext context = threadPool.getThreadContext().newStoredContext();
            observer.waitForNextChange(new ClusterStateObserver.Listener() {
                @Override
                public void onNewClusterState(ClusterState state) {
                    context.close();
                    run();
                }

                @Override
                public void onClusterServiceClose() {
                    finishAsFailed(new NodeClosedException(clusterService.localNode()));
                }

                @Override
                public void onTimeout(TimeValue timeout) {
                    context.close();
                    // Try one more time...
                    run();
                }
            });
        }

        void finishAsFailed(Exception failure) {
            if (finished.compareAndSet(false, true)) {
                setPhase(task, "failed");
                logger.trace(
                    (org.apache.logging.log4j.util.Supplier<?>)
                        () -> new ParameterizedMessage("operation failed. action [{}], request [{}]", actionName, request), failure);
                listener.onFailure(failure);
            } else {
                assert false : "finishAsFailed called but operation is already finished";
            }
        }

        void finishWithUnexpectedFailure(Exception failure) {
            logger.warn(
                (org.apache.logging.log4j.util.Supplier<?>)
                    () -> new ParameterizedMessage(
                        "unexpected error during the primary phase for action [{}], request [{}]",
                        actionName,
                        request),
                failure);
            if (finished.compareAndSet(false, true)) {
                setPhase(task, "failed");
                listener.onFailure(failure);
            } else {
                assert false : "finishWithUnexpectedFailure called but operation is already finished";
            }
        }

        void finishOnSuccess(Response response) {
            if (finished.compareAndSet(false, true)) {
                setPhase(task, "finished");
                if (logger.isTraceEnabled()) {
                    logger.trace("operation succeeded. action [{}],request [{}]", actionName, request);
                }
                listener.onResponse(response);
            } else {
                assert false : "finishOnSuccess called but operation is already finished";
            }
        }

        void retryBecauseUnavailable(ShardId shardId, String message) {
            retry(new UnavailableShardsException(shardId, "{} Timeout: [{}], request: [{}]", message, request.timeout(), request));
        }
    }

    /**
     * tries to acquire reference to {@link IndexShard} to perform a primary operation. Released after performing primary operation locally
     * and replication of the operation to all replica shards is completed / failed (see {@link ReplicationOperation}).
     */
    private void acquirePrimaryShardReference(ShardId shardId, String allocationId,
                                              ActionListener<PrimaryShardReference> onReferenceAcquired) {
        IndexShard indexShard = getIndexShard(shardId);
        // we may end up here if the cluster state used to route the primary is so stale that the underlying
        // index shard was replaced with a replica. For example - in a two node cluster, if the primary fails
        // the replica will take over and a replica will be assigned to the first node.
        if (indexShard.routingEntry().primary() == false) {
            throw new ReplicationOperation.RetryOnPrimaryException(indexShard.shardId(),
                "actual shard is not a primary " + indexShard.routingEntry());
        }
        final String actualAllocationId = indexShard.routingEntry().allocationId().getId();
        if (actualAllocationId.equals(allocationId) == false) {
            throw new ShardNotFoundException(shardId, "expected aID [{}] but found [{}]", allocationId, actualAllocationId);
        }

        ActionListener<Releasable> onAcquired = new ActionListener<Releasable>() {
            @Override
            public void onResponse(Releasable releasable) {
                onReferenceAcquired.onResponse(new PrimaryShardReference(indexShard, releasable));
            }

            @Override
            public void onFailure(Exception e) {
                onReferenceAcquired.onFailure(e);
            }

            @Override
            public String toString() {
                return onReferenceAcquired.toString();
            }
        };

        indexShard.acquirePrimaryOperationLock(onAcquired, executor);
    }

    /**
<<<<<<< HEAD
     * tries to acquire an operation on replicas. The lock is closed as soon as replication is completed on the node.
     */
    protected void acquireReplicaOperationLock(
        ShardId shardId,
        long primaryTerm,
        final String allocationId,
        ActionListener<ShardReference> onLockAcquired) {
        IndexService indexService = indicesService.indexServiceSafe(shardId.getIndex());
        IndexShard indexShard = indexService.getShard(shardId.id());

        final String actualAllocationId = indexShard.routingEntry().allocationId().getId();
        if (actualAllocationId.equals(allocationId) == false) {
            throw new ShardNotFoundException(shardId, "expected aID [{}] but found [{}]", allocationId, actualAllocationId);
        }

        final ActionListener<Releasable> onAcquired = new ActionListener<Releasable>() {
            @Override
            public void onResponse(Releasable releasable) {
                onLockAcquired.onResponse(new ShardReference(indexShard, releasable));
            }

            @Override
            public void onFailure(Exception e) {
                onLockAcquired.onFailure(e);
            }
        };

        indexShard.acquireReplicaOperationLock(primaryTerm, onAcquired, executor);
    }

    /**
=======
>>>>>>> 179dd885
     * Indicated whether this operation should be replicated to shadow replicas or not. If this method returns true the replication phase
     * will be skipped. For example writes such as index and delete don't need to be replicated on shadow replicas but refresh and flush do.
     */
    protected boolean shouldExecuteReplication(Settings settings) {
        return IndexMetaData.isIndexUsingShadowReplicas(settings) == false;
    }

    class ShardReference implements Releasable {

        protected final IndexShard indexShard;
        private final Releasable operationLock;

        ShardReference(IndexShard indexShard, Releasable operationLock) {
            this.indexShard = indexShard;
            this.operationLock = operationLock;
        }

        @Override
        public void close() {
            operationLock.close();
        }

        public long getLocalCheckpoint() {
            return indexShard.getLocalCheckpoint();
        }

        public ShardRouting routingEntry() {
            return indexShard.routingEntry();
        }

    }

    class PrimaryShardReference extends ShardReference implements ReplicationOperation.Primary<Request, ReplicaRequest, PrimaryResult> {

        PrimaryShardReference(IndexShard indexShard, Releasable operationLock) {
            super(indexShard, operationLock);
        }

        public boolean isRelocated() {
            return indexShard.state() == IndexShardState.RELOCATED;
        }

        @Override
        public void failShard(String reason, Exception e) {
            try {
                indexShard.failShard(reason, e);
            } catch (Exception inner) {
                e.addSuppressed(inner);
            }
        }

        @Override
        public PrimaryResult perform(Request request) throws Exception {
            PrimaryResult result = shardOperationOnPrimary(request, indexShard);
            if (result.replicaRequest() != null) {
                result.replicaRequest().primaryTerm(indexShard.getPrimaryTerm());
            }
            return result;
        }

        @Override
        public void updateLocalCheckpointForShard(String allocationId, long checkpoint) {
            indexShard.updateLocalCheckpointForShard(allocationId, checkpoint);
        }

        @Override
        public long localCheckpoint() {
            return indexShard.getLocalCheckpoint();
        }

    }


    public static class ReplicaResponse extends ActionResponse implements ReplicationOperation.ReplicaResponse {
        private long localCheckpoint;
        private String allocationId;

        ReplicaResponse() {

        }

        public ReplicaResponse(String allocationId, long localCheckpoint) {
            this.allocationId = allocationId;
            this.localCheckpoint = localCheckpoint;
        }

        @Override
        public void readFrom(StreamInput in) throws IOException {
            super.readFrom(in);
            localCheckpoint = in.readZLong();
            allocationId = in.readString();
        }

        @Override
        public void writeTo(StreamOutput out) throws IOException {
            super.writeTo(out);
            out.writeZLong(localCheckpoint);
            out.writeString(allocationId);
        }

        @Override
        public long localCheckpoint() {
            return localCheckpoint;
        }

        @Override
        public String allocationId() {
            return allocationId;
        }
    }

    final class ReplicasProxy implements ReplicationOperation.Replicas<ReplicaRequest> {

        @Override
        public void performOn(ShardRouting replica, ReplicaRequest request, ActionListener<ReplicationOperation.ReplicaResponse> listener) {
            String nodeId = replica.currentNodeId();
            final DiscoveryNode node = clusterService.state().nodes().get(nodeId);
            if (node == null) {
                listener.onFailure(new NoNodeAvailableException("unknown node [" + nodeId + "]"));
                return;
            }
            transportService.sendRequest(node, transportReplicaAction,
                new ConcreteShardRequest<>(request, replica.allocationId().getId()), transportOptions,
                new ActionListenerResponseHandler<>(listener, ReplicaResponse::new));
        }

        @Override
        public void failShard(ShardRouting replica, long primaryTerm, String message, Exception exception,
                              Runnable onSuccess, Consumer<Exception> onPrimaryDemoted, Consumer<Exception> onIgnoredFailure) {
            shardStateAction.remoteShardFailed(replica.shardId(), replica.allocationId().getId(), primaryTerm, message, exception,
                createListener(onSuccess, onPrimaryDemoted, onIgnoredFailure));
        }

        @Override
        public void markShardCopyAsStale(ShardId shardId, String allocationId, long primaryTerm, Runnable onSuccess,
                                         Consumer<Exception> onPrimaryDemoted, Consumer<Exception> onIgnoredFailure) {
            shardStateAction.remoteShardFailed(shardId, allocationId, primaryTerm, "mark copy as stale", null,
                createListener(onSuccess, onPrimaryDemoted, onIgnoredFailure));
        }

        private ShardStateAction.Listener createListener(final Runnable onSuccess, final Consumer<Exception> onPrimaryDemoted,
                                                         final Consumer<Exception> onIgnoredFailure) {
            return new ShardStateAction.Listener() {
                @Override
                public void onSuccess() {
                    onSuccess.run();
                }

                @Override
                public void onFailure(Exception shardFailedError) {
                    if (shardFailedError instanceof ShardStateAction.NoLongerPrimaryShardException) {
                        onPrimaryDemoted.accept(shardFailedError);
                    } else {
                        // these can occur if the node is shutting down and are okay
                        // any other exception here is not expected and merits investigation
                        assert shardFailedError instanceof TransportException ||
                            shardFailedError instanceof NodeClosedException : shardFailedError;
                        onIgnoredFailure.accept(shardFailedError);
                    }
                }
            };
        }
    }

    /** a wrapper class to encapsulate a request when being sent to a specific allocation id **/
    public static final class ConcreteShardRequest<R extends TransportRequest> extends TransportRequest {

        /** {@link AllocationId#getId()} of the shard this request is sent to **/
        private String targetAllocationID;

        private R request;

        ConcreteShardRequest(Supplier<R> requestSupplier) {
            request = requestSupplier.get();
            // null now, but will be populated by reading from the streams
            targetAllocationID = null;
        }

        ConcreteShardRequest(R request, String targetAllocationID) {
            Objects.requireNonNull(request);
            Objects.requireNonNull(targetAllocationID);
            this.request = request;
            this.targetAllocationID = targetAllocationID;
        }

        @Override
        public void setParentTask(String parentTaskNode, long parentTaskId) {
            request.setParentTask(parentTaskNode, parentTaskId);
        }

        @Override
        public void setParentTask(TaskId taskId) {
            request.setParentTask(taskId);
        }

        @Override
        public TaskId getParentTask() {
            return request.getParentTask();
        }
        @Override
        public Task createTask(long id, String type, String action, TaskId parentTaskId) {
            return request.createTask(id, type, action, parentTaskId);
        }

        @Override
        public String getDescription() {
            return "[" + request.getDescription() + "] for aID [" + targetAllocationID + "]";
        }

        @Override
        public void readFrom(StreamInput in) throws IOException {
            targetAllocationID = in.readString();
            request.readFrom(in);
        }

        @Override
        public void writeTo(StreamOutput out) throws IOException {
            out.writeString(targetAllocationID);
            request.writeTo(out);
        }

        public R getRequest() {
            return request;
        }

        public String getTargetAllocationID() {
            return targetAllocationID;
        }
    }

    /**
     * Sets the current phase on the task if it isn't null. Pulled into its own
     * method because its more convenient that way.
     */
    static void setPhase(ReplicationTask task, String phase) {
        if (task != null) {
            task.setPhase(phase);
        }
    }
}<|MERGE_RESOLUTION|>--- conflicted
+++ resolved
@@ -25,7 +25,6 @@
 import org.elasticsearch.action.ActionListenerResponseHandler;
 import org.elasticsearch.action.ActionResponse;
 import org.elasticsearch.action.UnavailableShardsException;
-import org.elasticsearch.action.admin.indices.flush.ShardFlushRequest;
 import org.elasticsearch.action.support.ActionFilters;
 import org.elasticsearch.action.support.ActiveShardCount;
 import org.elasticsearch.action.support.TransportAction;
@@ -175,14 +174,10 @@
 
     /**
      * Synchronous replica operation on nodes with replica copies. This is done under the lock form
-<<<<<<< HEAD
-     * {@link #acquireReplicaOperationLock(ShardId, long, String, ActionListener)}
-=======
      * {@link IndexShard#acquireReplicaOperationLock(long, ActionListener, String)}
      *
      * @param shardRequest the request to the replica shard
      * @param replica      the replica shard to perform the operation on
->>>>>>> 179dd885
      */
     protected abstract ReplicaResult shardOperationOnReplica(ReplicaRequest shardRequest, IndexShard replica) throws Exception;
 
@@ -371,14 +366,6 @@
                 executeOnReplicas, replicasProxy, clusterService::state, logger, actionName
             );
         }
-
-        @Override // used for trace logging when acquiring or releasing operation lock
-        public String toString() {
-            return "AsyncPrimaryAction" +
-                    "[request=" + request + "]"
-                    + "[targetAllocationId=" + targetAllocationID + "]"
-                    + "[taskId=" + replicationTask.getId() + "]";
-        }
     }
 
     protected class PrimaryResult implements ReplicationOperation.PrimaryResult<ReplicaRequest> {
@@ -436,15 +423,11 @@
         }
 
         public void respond(ActionListener<TransportResponse.Empty> listener) {
-<<<<<<< HEAD
-            listener.onResponse(Empty.INSTANCE);
-=======
             if (finalFailure == null) {
                 listener.onResponse(TransportResponse.Empty.INSTANCE);
             } else {
                 listener.onFailure(finalFailure);
             }
->>>>>>> 179dd885
         }
     }
 
@@ -474,7 +457,7 @@
         }
     }
 
-    private final class AsyncReplicaAction extends AbstractRunnable implements ActionListener<ShardReference> {
+    private final class AsyncReplicaAction extends AbstractRunnable implements ActionListener<Releasable> {
         private final ReplicaRequest request;
         // allocation id of the replica this request is meant for
         private final String targetAllocationID;
@@ -499,21 +482,15 @@
         }
 
         @Override
-        public void onResponse(ShardReference replica) {
+        public void onResponse(Releasable releasable) {
             try {
-<<<<<<< HEAD
-                ReplicaResult replicaResult = shardOperationOnReplica(request);
-                replica.close(); // release shard operation lock before responding to caller
-                final TransportReplicationAction.ReplicaResponse response =
-                        new ReplicaResponse(replica.routingEntry().allocationId().getId(), replica.getLocalCheckpoint());
-                replicaResult.respond(new ResponseListener(response));
-=======
                 ReplicaResult replicaResult = shardOperationOnReplica(request, replica);
                 releasable.close(); // release shard operation lock before responding to caller
-                replicaResult.respond(new ResponseListener());
->>>>>>> 179dd885
+                final TransportReplicationAction.ReplicaResponse response =
+                    new ReplicaResponse(replica.routingEntry().allocationId().getId(), replica.getLocalCheckpoint());
+                replicaResult.respond(new ResponseListener(response));
             } catch (Exception e) {
-                Releasables.closeWhileHandlingException(replica); // release shard operation lock before responding to caller
+                Releasables.closeWhileHandlingException(releasable); // release shard operation lock before responding to caller
                 AsyncReplicaAction.this.onFailure(e);
             }
         }
@@ -585,14 +562,6 @@
             replica.acquireReplicaOperationLock(request.primaryTerm, this, executor);
         }
 
-        @Override // used for trace logging when acquiring or releasing operation lock
-        public String toString() {
-            return "AsyncReplicaAction"
-                    + "[request=" + request + "]"
-                    + "[targetAllocationId=" + targetAllocationID + "]"
-                    + "[taskId=" + task.getId() + "]";
-        }
-
         /**
          * Listens for the response on the replica and sends the response back to the primary.
          */
@@ -892,7 +861,7 @@
     }
 
     /**
-     * tries to acquire reference to {@link IndexShard} to perform a primary operation. Released after performing primary operation locally
+     * Tries to acquire reference to {@link IndexShard} to perform a primary operation. Released after performing primary operation locally
      * and replication of the operation to all replica shards is completed / failed (see {@link ReplicationOperation}).
      */
     private void acquirePrimaryShardReference(ShardId shardId, String allocationId,
@@ -920,51 +889,12 @@
             public void onFailure(Exception e) {
                 onReferenceAcquired.onFailure(e);
             }
-
-            @Override
-            public String toString() {
-                return onReferenceAcquired.toString();
-            }
         };
 
         indexShard.acquirePrimaryOperationLock(onAcquired, executor);
     }
 
     /**
-<<<<<<< HEAD
-     * tries to acquire an operation on replicas. The lock is closed as soon as replication is completed on the node.
-     */
-    protected void acquireReplicaOperationLock(
-        ShardId shardId,
-        long primaryTerm,
-        final String allocationId,
-        ActionListener<ShardReference> onLockAcquired) {
-        IndexService indexService = indicesService.indexServiceSafe(shardId.getIndex());
-        IndexShard indexShard = indexService.getShard(shardId.id());
-
-        final String actualAllocationId = indexShard.routingEntry().allocationId().getId();
-        if (actualAllocationId.equals(allocationId) == false) {
-            throw new ShardNotFoundException(shardId, "expected aID [{}] but found [{}]", allocationId, actualAllocationId);
-        }
-
-        final ActionListener<Releasable> onAcquired = new ActionListener<Releasable>() {
-            @Override
-            public void onResponse(Releasable releasable) {
-                onLockAcquired.onResponse(new ShardReference(indexShard, releasable));
-            }
-
-            @Override
-            public void onFailure(Exception e) {
-                onLockAcquired.onFailure(e);
-            }
-        };
-
-        indexShard.acquireReplicaOperationLock(primaryTerm, onAcquired, executor);
-    }
-
-    /**
-=======
->>>>>>> 179dd885
      * Indicated whether this operation should be replicated to shadow replicas or not. If this method returns true the replication phase
      * will be skipped. For example writes such as index and delete don't need to be replicated on shadow replicas but refresh and flush do.
      */
