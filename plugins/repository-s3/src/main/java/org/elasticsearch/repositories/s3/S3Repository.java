--- conflicted
+++ resolved
@@ -19,11 +19,8 @@
 
 package org.elasticsearch.repositories.s3;
 
-<<<<<<< HEAD
 import com.amazonaws.services.s3.AmazonS3;
-=======
 import com.amazonaws.Protocol;
->>>>>>> 2232a7cd
 import org.elasticsearch.cloud.aws.AwsS3Service;
 import org.elasticsearch.cloud.aws.AwsS3Service.CLOUD_S3;
 import org.elasticsearch.cloud.aws.blobstore.S3BlobStore;
@@ -276,29 +273,18 @@
         }
 
         // Parse and validate the user's S3 Storage Class setting
-<<<<<<< HEAD
-        String storageClass = repositorySettings.settings().get("storage_class", settings.get(REPOSITORY_S3.STORAGE_CLASS, null));
-        String cannedACL = repositorySettings.settings().get("canned_acl", settings.get(REPOSITORY_S3.CANNED_ACL, null));
-        Boolean pathStyleAccess = repositorySettings.settings().getAsBoolean("path_style_access", settings.getAsBoolean(REPOSITORY_S3.PATH_STYLE_ACCESS, null));
-=======
         String storageClass = getValue(repositorySettings, Repository.STORAGE_CLASS_SETTING, Repositories.STORAGE_CLASS_SETTING);
         String cannedACL = getValue(repositorySettings, Repository.CANNED_ACL_SETTING, Repositories.CANNED_ACL_SETTING);
->>>>>>> 2232a7cd
+        Boolean pathStyleAccess = repositorySettings.settings().getAsBoolean("path_style_access", settings.getAsBoolean(REPOSITORY_S3.PATH_STYLE_ACCESS, null));
 
             logger.debug("using bucket [{}], region [{}], endpoint [{}], protocol [{}], chunk_size [{}], server_side_encryption [{}], buffer_size [{}], max_retries [{}], canned_acl [{}], storage_class [{}], path_style_access [{}]",
                 bucket, region, endpoint, protocol, chunkSize, serverSideEncryption, bufferSize, maxRetries, cannedACL, storageClass, pathStyleAccess);
 
-<<<<<<< HEAD
-        AmazonS3 client = s3Service.client(endpoint, protocol, region, repositorySettings.settings().get("access_key"),
-                repositorySettings.settings().get("secret_key"), maxRetries, pathStyleAccess);
-        blobStore = new S3BlobStore(settings, client, bucket, region, serverSideEncryption, bufferSize, maxRetries, cannedACL, storageClass);
-=======
         String key = getValue(repositorySettings, Repository.KEY_SETTING, Repositories.KEY_SETTING);
         String secret = getValue(repositorySettings, Repository.SECRET_SETTING, Repositories.SECRET_SETTING);
 
         blobStore = new S3BlobStore(settings, s3Service.client(endpoint, protocol, region, key, secret, maxRetries),
                 bucket, region, serverSideEncryption, bufferSize, maxRetries, cannedACL, storageClass);
->>>>>>> 2232a7cd
 
         String basePath = getValue(repositorySettings, Repository.BASE_PATH_SETTING, Repositories.BASE_PATH_SETTING);
         if (Strings.hasLength(basePath)) {
