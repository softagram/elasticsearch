--- conflicted
+++ resolved
@@ -487,11 +487,7 @@
         clusterState = ClusterState.builder(clusterState).blocks(ClusterBlocks.builder()
             .addGlobalBlock(MetaData.CLUSTER_READ_ONLY_BLOCK)).incrementVersion().build();
 
-<<<<<<< HEAD
-        ClusterState unserializableClusterState = new ClusterState(clusterState.version(), clusterState.term(), clusterState.stateUUID(),
-=======
         ClusterState unserializableClusterState = new ClusterState(clusterState.term(), clusterState.version(), clusterState.stateUUID(),
->>>>>>> ad78f739
                                                                    clusterState) {
             @Override
             public Diff<ClusterState> diff(ClusterState previousState) {
